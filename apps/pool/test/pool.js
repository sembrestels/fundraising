--- conflicted
+++ resolved
@@ -111,7 +111,6 @@
 
   context('> initialize', () => {
     it('it should revert on re-initialization', async () => {
-<<<<<<< HEAD
       const newPool= await Pool.new()
       assert.isTrue(await newPool.isPetrified())
       return assertRevert(async () => {
@@ -120,14 +119,7 @@
     })
   })
 
-  context('#addCollateralToken', () => {
-=======
-      await assertRevert(async () => await pool.initialize())
-    })
-  })
-
   context('> addCollateralToken', () => {
->>>>>>> e25808f1
     context('sender has ADD_COLLATERAL_TOKEN_ROLE', () => {
       context('and token is ETH or ERC20', () => {
         context('and token does not already exist in mapping', () => {
@@ -185,11 +177,7 @@
     })
   })
 
-<<<<<<< HEAD
-  context('#removeCollateralToken', () => {
-=======
   context('> removeCollateralToken', () => {
->>>>>>> e25808f1
     context('sender has REMOVE_COLLATERAL_TOKEN_ROLE', () => {
       context('and token already exists in mapping', () => {
         it('it should remove collateral token from mapping', async () => {
@@ -239,8 +227,6 @@
             })
         )
       })
-<<<<<<< HEAD
-=======
     })
   })
 
@@ -408,7 +394,6 @@
           })
         )
       })
->>>>>>> e25808f1
     })
   })
 })