--- conflicted
+++ resolved
@@ -151,87 +151,6 @@
         emit DeployMultisigInstance(dao, token);
     }
 
-<<<<<<< HEAD
-      function newFundraisingInstance(address _collateralToken1, address _collateralToken2) public {
-          require(isContract(_collateralToken1));
-          require(isContract(_collateralToken2));
-
-          Kernel dao;
-          ACL    acl;
-          Vault  vault;
-          Voting multisig;
-
-          (dao, acl, vault, multisig) = _popMultisigCache(msg.sender);
-
-          bytes32[7] memory apps = [
-              apmNamehash("fundraising-module-pool"),   // 0
-              apmNamehash("fundraising-module-tap"),    // 1
-              apmNamehash("fundraising-controller-aragon-fundraising"),           // 2
-              apmNamehash("fundraising-market-maker-bancor"), // 3
-              apmNamehash("fundraising-formula-bancor"), //4
-              apmNamehash("token-manager"), //5
-              apmNamehash("voting")  // 6
-          ];
-
-          MiniMeToken token = _popTokensCache(msg.sender, uint256(1));
-
-          TokenManager tokenManager = TokenManager(dao.newAppInstance(apps[5], latestVersionAppBase(apps[5])));
-          emit InstalledApp(tokenManager, apps[5]);
-
-          Voting voting = Voting(dao.newAppInstance(apps[6], latestVersionAppBase(apps[6])));
-          emit InstalledApp(voting, apps[6]);
-
-          // // Install fundraising app instances
-          Pool pool = Pool(dao.newAppInstance(apps[0], latestVersionAppBase(apps[0])));
-          emit InstalledApp(pool, apps[0]);
-
-          Tap tap = Tap(dao.newAppInstance(apps[1], latestVersionAppBase(apps[1])));
-          emit InstalledApp(tap, apps[1]);
-
-          AragonFundraisingController controller = AragonFundraisingController(dao.newAppInstance(apps[2], latestVersionAppBase(apps[2])));
-          emit InstalledApp(controller, apps[2]);
-
-          BancorMarketMaker marketMaker = BancorMarketMaker(dao.newAppInstance(apps[3], latestVersionAppBase(apps[3])));
-          emit InstalledApp(marketMaker, apps[3]);
-
-          // Token Manager
-          acl.createPermission(marketMaker, tokenManager, tokenManager.BURN_ROLE(), voting);
-          acl.createPermission(marketMaker, tokenManager, tokenManager.MINT_ROLE(), voting);
-
-          // Voting
-          acl.createPermission(tokenManager, voting, voting.CREATE_VOTES_ROLE(), voting);
-          acl.createPermission(voting, voting, voting.MODIFY_QUORUM_ROLE(), voting);
-          acl.createBurnedPermission(voting, voting.MODIFY_SUPPORT_ROLE());
-
-          // Tap
-          acl.createPermission(multisig, tap, tap.UPDATE_BENEFICIARY_ROLE(), multisig);
-          acl.createPermission(controller, tap, tap.UPDATE_MONTHLY_TAP_INCREASE_ROLE(), voting);
-          acl.createPermission(controller, tap, tap.ADD_TOKEN_TAP_ROLE(), voting);
-          acl.createPermission(controller, tap, tap.UPDATE_TOKEN_TAP_ROLE(), voting);
-          acl.createPermission(controller, tap, tap.WITHDRAW_ROLE(), multisig);
-
-          // BancorMarketMaker
-          acl.createPermission(controller, marketMaker, marketMaker.ADD_COLLATERAL_TOKEN_ROLE(), voting);
-          acl.createPermission(controller, marketMaker, marketMaker.UPDATE_COLLATERAL_TOKEN_ROLE(), voting);
-          acl.createPermission(controller, marketMaker, marketMaker.UPDATE_FEES_ROLE(), voting);
-          acl.createPermission(controller, marketMaker, marketMaker.CREATE_BUY_ORDER_ROLE(), voting);
-          acl.createPermission(controller, marketMaker, marketMaker.CREATE_SELL_ORDER_ROLE(), voting);
-
-          // Pool
-          acl.createPermission(voting, pool, pool.SAFE_EXECUTE_ROLE(), voting);
-          acl.createPermission(controller, pool, pool.ADD_COLLATERAL_TOKEN_ROLE(), voting);
-          acl.createPermission(tap, pool, pool.TRANSFER_ROLE(), this);
-          acl.grantPermission(marketMaker, pool, pool.TRANSFER_ROLE());
-          cleanupPermission(acl, voting, pool, pool.TRANSFER_ROLE());
-
-          // Controller
-          acl.createPermission(this, controller, controller.ADD_COLLATERAL_TOKEN_ROLE(), this);
-          acl.createPermission(voting, controller, controller.UPDATE_TOKEN_TAP_ROLE(), voting);
-          acl.createPermission(voting, controller, controller.UPDATE_MONTHLY_TAP_INCREASE_ROLE(), voting);
-          acl.createPermission(address(-1), controller, controller.CREATE_BUY_ORDER_ROLE(), voting);
-          acl.createPermission(address(-1), controller, controller.CREATE_SELL_ORDER_ROLE(), voting);
-          acl.createPermission(multisig, controller, controller.WITHDRAW_ROLE(), multisig);
-=======
     function newFundraisingInstance(address _collateralToken1, address _collateralToken2) public {
         require(isContract(_collateralToken1));
         require(isContract(_collateralToken2));
@@ -317,7 +236,6 @@
         acl.createPermission(address(-1), controller, controller.OPEN_BUY_ORDER_ROLE(), voting);
         acl.createPermission(address(-1), controller, controller.OPEN_SELL_ORDER_ROLE(), voting);
         acl.createPermission(multisig, controller, controller.WITHDRAW_ROLE(), multisig);
->>>>>>> 369fc705
 
         // initialize apps
         token.changeController(tokenManager);
@@ -344,11 +262,6 @@
         // clean-up
         cleanupPermission(acl, voting, controller, controller.ADD_COLLATERAL_TOKEN_ROLE());
         cleanupDAOPermissions(dao, acl, voting);
-<<<<<<< HEAD
-
-        emit DeployFundraisingInstance(dao, token);
-=======
->>>>>>> 369fc705
     }
 
     function _cacheTokens(address _owner, MiniMeToken _multisigToken, MiniMeToken _bondedToken) internal {
