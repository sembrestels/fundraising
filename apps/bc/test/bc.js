/* eslint-disable no-undef */
/* eslint-disable no-use-before-define */
// var web3 = web3 || {}
// var artifacts = artifacts || {}
// var contract = contract || function(a, b) {}
// var context = context || function(a, b) {}
// var it = it || function(a, b) {}
// var before = before || function(a, b) {}
// var beforeEach = beforeEach || function(a, b) {}
// var assert = assert || {}

const { assertRevert } = require('@aragon/test-helpers/assertThrow')
const getBalance = require('@aragon/test-helpers/balance')(web3)
const assertEvent = require('@aragon/test-helpers/assertEvent')
const timeTravel = require('@aragon/test-helpers/timeTravel')(web3)
const blockNumber = require('@aragon/test-helpers/blockNumber')(web3)
const { hash } = require('eth-ens-namehash')

const getEvent = (receipt, event, arg) => {
  return receipt.logs.filter(l => l.event === event)[0].args[arg]
}
const getTimestamp = receipt => {
  return web3.eth.getBlock(receipt.receipt.blockNumber).timestamp
}

const Kernel = artifacts.require('Kernel')
const ACL = artifacts.require('ACL')
const EVMScriptRegistryFactory = artifacts.require('EVMScriptRegistryFactory')
const DAOFactory = artifacts.require('DAOFactory')
const MiniMeToken = artifacts.require('MiniMeToken')
const TokenManager = artifacts.require('TokenManager')
const Pool = artifacts.require('Pool')
const Controller = artifacts.require('SimpleMarketMakerController')
const Formula = artifacts.require('BancorFormula.sol')
const BancorCurve = artifacts.require('BancorCurve')
const EtherTokenConstantMock = artifacts.require('EtherTokenConstantMock')
const TokenMock = artifacts.require('TokenMock')
const ForceSendETH = artifacts.require('ForceSendETH')

const NULL_ADDRESS = '0x0000000000000000000000000000000000000000'
const DEBUG = false

contract('BancorCurve app', accounts => {
  let factory, dao, acl, token, pBase, cBase, bBase, tBase, pool, tokenManager, controller, formula, curve, token1, token2, token3
  let ETH, APP_MANAGER_ROLE, MINT_ROLE, BURN_ROLE, ADMIN_ROLE, CREATE_BUY_ORDER_ROLE, CREATE_SELL_ORDER_ROLE, TRANSFER_ROLE

  // let UPDATE_VAULT_ROLE, UPDATE_POOL_ROLE, ADD_TOKEN_TAP_ROLE, REMOVE_TOKEN_TAP_ROLE, UPDATE_TOKEN_TAP_ROLE, WITHDRAW_ROLE, TRANSFER_ROLE

  const POOL_ID = hash('pool.aragonpm.eth')
  const TOKEN_MANAGER_ID = hash('token-manager.aragonpm.eth')
  const CONTROLLER_ID = hash('controller.aragonpm.eth')
  const BANCOR_CURVE_ID = hash('vault.aragonpm.eth')

  const INITIAL_ETH_BALANCE = 500
  const INITIAL_TOKEN_BALANCE = 1000

  const VIRTUAL_SUPPLIES = [2, 3, 4]
  const VIRTUAL_BALANCES = [1, 3, 3]
  const RESERVE_RATIOS = [200000, 300000, 500000]
  const FEE_PERCENT = 10000
  const BUY_GAS = 0
  const SELL_GAS = 0
  const BLOCKS_IN_BATCH = 10
  const PPM = 1000000

  const root = accounts[0]
  const authorized = accounts[1]
  const unauthorized = accounts[2]

  const initialize = async _ => {
    // DAO
    const dReceipt = await factory.newDAO(root)
    dao = await Kernel.at(getEvent(dReceipt, 'DeployDAO', 'dao'))
    acl = await ACL.at(await dao.acl())
    await acl.createPermission(root, dao.address, APP_MANAGER_ROLE, root, { from: root })
    // token
    token = await MiniMeToken.new(NULL_ADDRESS, NULL_ADDRESS, 0, 'Bond', 18, 'BON', false)
    // pool
    const pReceipt = await dao.newAppInstance(POOL_ID, pBase.address, '0x', false)
    pool = await Pool.at(getEvent(pReceipt, 'NewAppProxy', 'proxy'))
    // market maker controller
    const cReceipt = await dao.newAppInstance(CONTROLLER_ID, cBase.address, '0x', false)
    controller = await Controller.at(getEvent(cReceipt, 'NewAppProxy', 'proxy'))
    // token manager
    const tReceipt = await dao.newAppInstance(TOKEN_MANAGER_ID, tBase.address, '0x', false)
    tokenManager = await TokenManager.at(getEvent(tReceipt, 'NewAppProxy', 'proxy'))
    // bancor-curve
    const bReceipt = await dao.newAppInstance(BANCOR_CURVE_ID, bBase.address, '0x', false)
    curve = await BancorCurve.at(getEvent(bReceipt, 'NewAppProxy', 'proxy'))
    // permissions
    await acl.createPermission(curve.address, pool.address, TRANSFER_ROLE, root, { from: root })
    await acl.createPermission(curve.address, tokenManager.address, MINT_ROLE, root, { from: root })
    await acl.createPermission(curve.address, tokenManager.address, BURN_ROLE, root, { from: root })
    await acl.createPermission(authorized, curve.address, ADMIN_ROLE, root, { from: root })
    await acl.createPermission(authorized, curve.address, CREATE_BUY_ORDER_ROLE, root, { from: root })
    await acl.createPermission(authorized, curve.address, CREATE_SELL_ORDER_ROLE, root, { from: root })
    // collaterals
    await forceSendETH(authorized, INITIAL_ETH_BALANCE)
    token1 = await TokenMock.new(authorized, INITIAL_TOKEN_BALANCE)
    token2 = await TokenMock.new(authorized, INITIAL_TOKEN_BALANCE)
    token3 = await TokenMock.new(unauthorized, INITIAL_TOKEN_BALANCE)
    // allowances
    await token1.approve(curve.address, INITIAL_TOKEN_BALANCE, { from: authorized })
    await token2.approve(curve.address, INITIAL_TOKEN_BALANCE, { from: authorized })
    await token3.approve(curve.address, INITIAL_TOKEN_BALANCE, { from: unauthorized })
    // initializations
    await token.changeController(tokenManager.address)
    await tokenManager.initialize(token.address, true, 0)
    await pool.initialize()

    await controller.initialize(pool.address, curve.address)
    await curve.initialize(controller.address, tokenManager.address, formula.address, BLOCKS_IN_BATCH)
    await curve.updateFee(FEE_PERCENT, { from: authorized })
    await curve.updateGas(BUY_GAS, SELL_GAS, { from: authorized })
    await curve.addCollateralToken(ETH, VIRTUAL_SUPPLIES[0], VIRTUAL_BALANCES[0], RESERVE_RATIOS[0], { from: authorized })
    await curve.addCollateralToken(token1.address, VIRTUAL_SUPPLIES[1], VIRTUAL_BALANCES[1], RESERVE_RATIOS[1], { from: authorized })
    await curve.addCollateralToken(token2.address, VIRTUAL_SUPPLIES[2], VIRTUAL_BALANCES[2], RESERVE_RATIOS[2], { from: authorized })
  }

  const forceSendETH = async (to, value) => {
    // Using this contract ETH will be send by selfdestruct which always succeeds
    const forceSend = await ForceSendETH.new()
    return forceSend.sendByDying(to, { value })
  }

  before(async () => {
    // factory
    const kBase = await Kernel.new(true) // petrify immediately
    const aBase = await ACL.new()
    const rFact = await EVMScriptRegistryFactory.new()
    factory = await DAOFactory.new(kBase.address, aBase.address, rFact.address)
    // formula
    formula = await Formula.new()
    // base contracts
    pBase = await Pool.new()
    cBase = await Controller.new()
    tBase = await TokenManager.new()
    bBase = await BancorCurve.new()
    // constants
    ETH = await (await EtherTokenConstantMock.new()).getETHConstant()
    APP_MANAGER_ROLE = await kBase.APP_MANAGER_ROLE()
    TRANSFER_ROLE = await pBase.TRANSFER_ROLE()
    MINT_ROLE = await tBase.MINT_ROLE()
    BURN_ROLE = await tBase.BURN_ROLE()
    ADMIN_ROLE = await bBase.ADMIN_ROLE()
    CREATE_BUY_ORDER_ROLE = await bBase.CREATE_BUY_ORDER_ROLE()
    CREATE_SELL_ORDER_ROLE = await bBase.CREATE_SELL_ORDER_ROLE()
  })

  beforeEach(async () => {
    await initialize()
  })

  context('> #deploy', () => {
    it('> it should deploy', async () => {
      await BancorCurve.new()
    })
  })

  context('> #initialize', () => {
    context('> initialization parameters are correct', () => {
      it('it should initialize contract', async () => {
        assert.equal(await curve.pool(), pool.address)
        assert.equal(await curve.token(), token.address)
        assert.equal(await token.transfersEnabled(), true)
        assert.equal(await curve.batchBlocks(), BLOCKS_IN_BATCH)
        assert.equal(await curve.collateralTokensLength(), 3)

        assert.equal(await curve.collateralTokens(0), ETH)
        assert.equal(await curve.collateralTokens(1), token1.address)
        assert.equal(await curve.collateralTokens(2), token2.address)

        assert.equal(await controller.isCollateralToken(ETH), true)
        assert.equal(await controller.isCollateralToken(token1.address), true)
        assert.equal(await controller.isCollateralToken(token2.address), true)

        assert.equal(await controller.virtualSupply(ETH), VIRTUAL_SUPPLIES[0])
        assert.equal(await controller.virtualSupply(token1.address), VIRTUAL_SUPPLIES[1])
        assert.equal(await controller.virtualSupply(token2.address), VIRTUAL_SUPPLIES[2])

        assert.equal(await controller.virtualBalance(ETH), VIRTUAL_BALANCES[0])
        assert.equal(await controller.virtualBalance(token1.address), VIRTUAL_BALANCES[1])
        assert.equal(await controller.virtualBalance(token2.address), VIRTUAL_BALANCES[2])

        assert.equal(await controller.reserveRatio(ETH), RESERVE_RATIOS[0])
        assert.equal(await controller.reserveRatio(token1.address), RESERVE_RATIOS[1])
        assert.equal(await controller.reserveRatio(token2.address), RESERVE_RATIOS[2])
      })
    })

    //   context('> initialization parameters are not correct', () => {
    //     it('it should revert', async () => {

    //     })
    //   })
    it('it should revert on re-initialization', async () =>
      assertRevert(() => curve.initialize(controller.address, tokenManager.address, formula.address, BLOCKS_IN_BATCH)))
  })
  context('> #test', () => {
    it('it should work', async () => {
      assert.equal(await controller.reserveRatio(ETH), RESERVE_RATIOS[0])
      assert.equal(await controller.reserveRatio(token1.address), RESERVE_RATIOS[1])
      assert.equal(await controller.reserveRatio(token2.address), RESERVE_RATIOS[2])
      assert.equal(await controller.virtualSupply(ETH), VIRTUAL_SUPPLIES[0])
      assert.equal(await controller.virtualSupply(token1.address), VIRTUAL_SUPPLIES[1])
      assert.equal(await controller.virtualSupply(token2.address), VIRTUAL_SUPPLIES[2])
      assert.equal(await controller.virtualBalance(ETH), VIRTUAL_BALANCES[0])
      assert.equal(await controller.virtualBalance(token1.address), VIRTUAL_BALANCES[1])
      assert.equal(await controller.virtualBalance(token2.address), VIRTUAL_BALANCES[2])
    })
  })

  context('> #createBuyOrder', () => {
    context('> sender has CREATE_BUY_ORDER_ROLE', () => {
      context('> and collateral is whitelisted', () => {
        context('> and value is not zero', () => {
<<<<<<< HEAD
          it('it should create buy order', async () => {
            const receipt = await curve.createBuyOrder(authorized, token1.address, 10, { from: authorized })
            assertEvent(receipt, 'NewBuyOrder')

            let NewBuyOrder = receipt.logs.find(l => l.event === 'NewBuyOrder')
            let batchNumber = NewBuyOrder ? NewBuyOrder.args.batchId.toNumber() : new Error('No Buy Order')

            await increaseBlocks(BLOCKS_IN_BATCH)

            if (DEBUG) await printBatch(batchNumber)

            const _receipt = await curve.createBuyOrder(authorized, token1.address, 10, { from: authorized })
            assertEvent(_receipt, 'NewBuyOrder')

            const claim = await curve.claimBuy(authorized, token1.address, batchNumber)
            assertEvent(claim, 'ReturnBuy')
=======
          context('> and begins by creating an order', () => {
            let firstBatch, secondBatch, balance1, balance2

            beforeEach(async () => {
              balance1 = await token.balanceOf(authorized)
              const receipt1 = await curve.createBuyOrder(authorized, token1.address, 10, { from: authorized, value: BUY_GAS })
              assertEvent(receipt1, 'NewBuyOrder')
              NewBuyOrder = receipt1.logs.find(l => l.event === 'NewBuyOrder')
              firstBatch = NewBuyOrder ? NewBuyOrder.args.batchId.toNumber() : new Error('No Buy Order')
              // await printBatch(curve, firstBatch)
            })

            it('it should progress til next batch and clear first batch with new buy order, then progress and clear with clearBatches', async () => {
              await increaseBlocks(BLOCKS_IN_BATCH)

              const receipt2 = await curve.createBuyOrder(authorized, token1.address, 10, { from: authorized, value: BUY_GAS })
              assertEvent(receipt2, 'NewBuyOrder')
              NewBuyOrder = receipt2.logs.find(l => l.event === 'NewBuyOrder')
              secondBatch = NewBuyOrder ? NewBuyOrder.args.batchId.toNumber() : new Error('No Buy Order')

              const { cleared } = await getBatch(curve, token1.address, firstBatch)
              assert(cleared, `Batch ${firstBatch} didn't clear`)

              await increaseBlocks(BLOCKS_IN_BATCH)
              await curve.clearBatches()

              const { cleared2 } = await getBatch(curve, token1.address, secondBatch)
              assert(cleared2, `Batch ${secondBatch} didn't clear`)
            })

            it('it should progress til next batch and clear first batch with clearBatches', async () => {
              await increaseBlocks(BLOCKS_IN_BATCH)

              await curve.clearBatches()

              let { cleared } = await getBatch(curve, token1.address, firstBatch)
              assert(cleared, `Batch ${firstBatch} didn't clear`)
            })

            it('it should fail claiming the batch before it cleared', async () => {
              await assertRevert(() => curve.claimBuy(authorized, token1.address, firstBatch))
            })

            it('it should succeed claiming the batch after it is cleared', async () => {
              await increaseBlocks(BLOCKS_IN_BATCH)

              await curve.clearBatches()

              const claim1 = await curve.claimBuy(authorized, token1.address, firstBatch)
              assertEvent(claim1, 'ReturnBuy')

              balance2 = await token.balanceOf(authorized)
              assert(balance2.gt(balance1), `balance2 (${balance2.toString(10)}) is not greater than balance1 (${balance1.toString(10)})`)
            })
>>>>>>> 3d23c8fe
          })
        })
        context('> but value is zero', () => {
          it('it should revert', async () => {
            await assertRevert(() => curve.createBuyOrder(authorized, token1.address, 0, { from: authorized, value: BUY_GAS }))
          })
        })
      })
      context('> but collateral is not whitelisted', () => {
        it('it should revert', async () => {
          const unlisted = await TokenMock.new(authorized, INITIAL_TOKEN_BALANCE)
          await unlisted.approve(curve.address, INITIAL_TOKEN_BALANCE, { from: authorized })

          await assertRevert(() => curve.createBuyOrder(authorized, unlisted.address, 10, { from: authorized, value: BUY_GAS }))
        })
      })
    })

    context('> sender does not have CREATE_BUY_ORDER_ROLE', () => {
      it('it should revert', async () => {
        await assertRevert(() => curve.createBuyOrder(unauthorized, token3.address, 10, { from: unauthorized, value: BUY_GAS }))
      })
    })
  })
  context('> #createSellOrder', () => {
    context('> sender has CREATE_SELL_ORDER_ROLE', () => {
      context('> and collateral is whitelisted', () => {
        context('> and value is not zero', () => {
          context('> and begins by completing a buy order and then starting a sell order', () => {
            let firstBatch, secondBatch, balance1, balance2

            beforeEach(async () => {
              const receipt1 = await curve.createBuyOrder(authorized, token1.address, 10, { from: authorized, value: BUY_GAS })
              assertEvent(receipt1, 'NewBuyOrder')
              NewBuyOrder = receipt1.logs.find(l => l.event === 'NewBuyOrder')
              const zeroBatch = NewBuyOrder ? NewBuyOrder.args.batchId.toNumber() : new Error('No Buy Order')
              await increaseBlocks(BLOCKS_IN_BATCH)
              await curve.clearBatches()
              await curve.claimBuy(authorized, token1.address, zeroBatch)
              balance1 = await token.balanceOf(authorized)

              const receipt2 = await curve.createSellOrder(authorized, token1.address, balance1, { from: authorized, value: SELL_GAS })
              assertEvent(receipt2, 'NewSellOrder')
              NewSellOrder = receipt2.logs.find(l => l.event === 'NewSellOrder')
              firstBatch = NewSellOrder ? NewSellOrder.args.batchId.toNumber() : new Error('No Sell Order')
              // await printBatch(curve, firstBatch)
            })

            it('it should progress til next batch and clear first batch with new sell order, then progress and clear with clearBatches', async () => {
              // await increaseBlocks(BLOCKS_IN_BATCH)
              // const receipt2 = await curve.createBuyOrder(authorized, token1.address, 10, { from: authorized })
              // assertEvent(receipt2, 'NewBuyOrder')
              // NewBuyOrder = receipt2.logs.find(l => l.event === 'NewBuyOrder')
              // secondBatch = NewBuyOrder ? NewBuyOrder.args.batchId.toNumber() : new Error('No Buy Order')
              // const { cleared } = await getBatch(curve, token1.address, firstBatch)
              // assert(cleared, `Batch ${firstBatch} didn't clear`)
              // await increaseBlocks(BLOCKS_IN_BATCH)
              // await curve.clearBatches()
              // const { cleared2 } = await getBatch(curve, token1.address, secondBatch)
              // assert(cleared2, `Batch ${secondBatch} didn't clear`)
            })

            it('it should progress til next batch and clear first batch with clearBatches', async () => {
              // await increaseBlocks(BLOCKS_IN_BATCH)
              // await curve.clearBatches()
              // let { cleared } = await getBatch(curve, token1.address, firstBatch)
              // assert(cleared, `Batch ${firstBatch} didn't clear`)
            })

            it('it should fail claiming the batch before it cleared', async () => {
              // await assertRevert(() => curve.claimBuy(authorized, token1.address, firstBatch))
            })

            it('it should succeed claiming the batch after it is cleared', async () => {
              // await increaseBlocks(BLOCKS_IN_BATCH)
              // await curve.clearBatches()
              // const claim1 = await curve.claimBuy(authorized, token1.address, firstBatch)
              // assertEvent(claim1, 'ReturnBuy')
              // balance2 = await token.balanceOf(authorized)
              // assert(balance2.gt(balance1), `balance2 (${balance2.toString(10)}) is not greater than balance1 (${balance1.toString(10)})`)
            })
          })
        })
        context('> but value is zero', () => {
          it('it should revert', async () => {
            // await assertRevert(() => curve.createBuyOrder(authorized, token1.address, 0, { from: authorized }))
          })
        })
      })
      context('> but collateral is not whitelisted', () => {
        it('it should revert', async () => {
          // const unlisted = await TokenMock.new(authorized, INITIAL_TOKEN_BALANCE)
          // await unlisted.approve(curve.address, INITIAL_TOKEN_BALANCE, { from: authorized })
          // await assertRevert(() => curve.createBuyOrder(authorized, unlisted.address, 10, { from: authorized }))
        })
      })
    })

    context('> sender does not have CREATE_SELL_ORDER_ROLE', () => {
      it('it should revert', async () => {
        // await assertRevert(() => curve.createBuyOrder(unauthorized, token3.address, 10, { from: unauthorized }))
      })
    })
  })

<<<<<<< HEAD
  context('> #createSellOrder', () => {
    context('> sender has CREATE_SELL_ORDER_ROLE', () => {
      context('> and collateral is whitelisted', () => {
        context('> and amount is not zero', () => {
          context('> and sender has sufficient funds', () => {
            it('it should create sell order', async () => {
              await buyAndClaimTokens({ address: authorized, token: token1.address, amount: 10, from: null })
              const receipt = await sellAsMuchAsPossible({ address: authorized, token: token1.address })

              assertEvent(receipt, 'NewSellOrder')
            })
            it('it should create sell order and claim it by clearing batches', async () => {
              await buyAndClaimTokens({ address: authorized, token: token1.address, amount: 10, from: null })
              const receipt = await sellAsMuchAsPossible({ address: authorized, token: token1.address })

              let NewSellOrder = receipt.logs.find(l => l.event === 'NewSellOrder')
              let batchNumber = NewSellOrder ? NewSellOrder.args.batchId.toNumber() : new Error('No Sell Order')

              await increaseBlocks(BLOCKS_IN_BATCH)

              if (DEBUG) await printBatch(batchNumber)
              await curve.clearBatches()
              if (DEBUG) await printBatch(batchNumber)

              const claim = await curve.claimBuy(authorized, token1.address, batchNumber)

              assertEvent(claim, 'ReturnSell')
            })
            it('it should create sell order and claim it by making a new buy order', async () => {
              await buyAndClaimTokens({ address: authorized, token: token1.address, amount: 10, from: null })
              const receipt = await sellAsMuchAsPossible({ address: authorized, token: token1.address })

              let NewSellOrder = receipt.logs.find(l => l.event === 'NewSellOrder')
              let batchNumber = NewSellOrder ? NewSellOrder.args.batchId.toNumber() : new Error('No Sell Order')

              await increaseBlocks(BLOCKS_IN_BATCH)

              if (DEBUG) await printBatch(batchNumber)
              await buyAndClaimTokens({ address: authorized, token: token1.address, amount: 10, from: null })
              if (DEBUG) await printBatch(batchNumber)

              const claim = await curve.claimBuy(authorized, token1.address, batchNumber)

              assertEvent(claim, 'ReturnSell')
            })
            it('it should create sell order and claim it by making a new sell order', async () => {
              await buyAndClaimTokens({ address: authorized, token: token1.address, amount: 10, from: null })
              const receipt = await sellHalfAsMuchAsPossible({ address: authorized, token: token1.address })

              let NewSellOrder = receipt.logs.find(l => l.event === 'NewSellOrder')
              let batchNumber = NewSellOrder ? NewSellOrder.args.batchId.toNumber() : new Error('No Sell Order')

              await increaseBlocks(BLOCKS_IN_BATCH)

              if (DEBUG) await printBatch(batchNumber)
              await sellAsMuchAsPossible({ address: authorized, token: token.address })
              if (DEBUG) await printBatch(batchNumber)

              const claim = await curve.claimBuy(authorized, token1.address, batchNumber)

              assertEvent(claim, 'ReturnSell')
            })
          })
          context('> but sender does not have sufficient funds', () => {
            it('it should revert', async () => {
              await assertRevert(() => curve.createSellOrder(authorized, token1.address, 10, { from: authorized }))
            })
          })
        })

        context('> but amount is zero', () => {
          it('it should revert', async () => {
            await buyAndClaimTokens({ address: authorized, token: token1.address, amount: 10, from: null })
            await assertRevert(() => curve.createSellOrder(authorized, token1.address, 0, { from: authorized }))
          })
        })
      })
      context('> but collateral is not whitelisted', () => {
        it('it should revert', async () => {
          const unlisted = await TokenMock.new(authorized, INITIAL_TOKEN_BALANCE)
          await unlisted.approve(curve.address, INITIAL_TOKEN_BALANCE, { from: authorized })
          await assertRevert(() => curve.createSellOrder(authorized, unlisted.address, 0, { from: authorized }))
        })
      })
    })
    context('> sender does not have CREATE_SELL_ORDER_ROLE', () => {
      it('it should revert', async () => {
        await buyAndClaimTokens({ address: authorized, token: token1.address, amount: 10, from: null })
        let balanceOf = await token.balanceOf(authorized)
        await token.transfer(unauthorized, balanceOf, { from: authorized })
        await assertRevert(() => curve.createSellOrder(unauthorized, token1.address, balanceOf, { from: unauthorized }))
      })
    })
  })

  async function sellAsMuchAsPossible({ address, token }) {
    let balanceOf = await token.balanceOf(address)
    await token.approve(curve.address, balanceOf)
    return curve.createSellOrder(address, token, balanceOf, { from: address })
  }

  async function sellHalfAsMuchAsPossible({ address, token }) {
    let balanceOf = await token.balanceOf(address)
    await token.approve(curve.address, balanceOf.div(2))
    return curve.createSellOrder(address, token, balanceOf.div(2), { from: address })
  }

  async function buyAndClaimTokens({ address, token, amount, from }) {
    from = from || address
    const batchId = await buyToken({ address, token, amount, from })
    await increaseBlocks(BLOCKS_IN_BATCH)
    await curve.clearBatches()
    await claimToken({ batchId, token, address })
  }

  async function buyToken({ address, token, amount, from, value = '0' }) {
    const _receipt = await curve.createBuyOrder(address, token, amount, { from, value })
    const NewBuyOrder = _receipt.logs.find(l => l.event === 'NewBuyOrder')
    return NewBuyOrder ? NewBuyOrder.args.batchId.toNumber() : new Error('No Buy Order')
  }

  async function claimToken({ batchId, token, address }) {
    await curve.claimBuy(authorized, token1.address, batchId)
  }

  async function printBatch(batchNumber) {
    const tokens = await curve.collateralTokensLength()
    await _printBatch(batchNumber, tokens.toNumber())
  }

  async function _printBatch(batchNumber, len, key = 0) {
    const PPM = 1000000
    console.log({ len, key })
    if (key === len) return
    const tokenAddress = await curve.collateralTokens(key)
    let [init, cleared, poolBalance, totalSupply, totalBuySpend, totalBuyReturn, totalSellSpend, totalSellReturn] = await curve.getBatch(
      tokenAddress,
      batchNumber
    )
    console.log({
      tokenAddress,
      init,
      cleared,
      poolBalance,
      totalSupply,
      totalBuySpend,
      totalBuyReturn,
      totalSellSpend,
      totalSellReturn,
    })
    let staticPrice = await curve.getPricePPM(tokenAddress, totalSupply, poolBalance)
    console.log({ staticPrice: staticPrice.toNumber() })
    let resultOfSell = totalSellSpend.mul(staticPrice).div(PPM)
    console.log({ resultOfSell: resultOfSell.toString(10) })
    let resultOfBuy = totalBuySpend.mul(PPM).div(staticPrice)
    console.log({ resultOfBuy: resultOfBuy.toString(10) })
    let remainingBuy = totalBuySpend.sub(resultOfSell)
    console.log({ remainingBuy: remainingBuy.toString(10) })

    await _printBatch(batchNumber, len, key + 1)
  }
})
=======
  // context('> #createSellOrder', () => {
  //   context('> sender has CREATE_SELL_ORDER_ROLE', () => {
  //     context('> and collateral is whitelisted', () => {
  //       context('> and amount is not zero', () => {
  //         context('> and sender has sufficient funds', () => {
  //           it('it should create sell order', async () => {

  //             // assertEvent(receipt, 'NewSellOrder')
  //             // tons of others assert stuff here
  //           })
  //         })

  //         context('> but sender does not have sufficient funds', () => {
  //           it('it should revert', async () => {
  //           })
  //         })
  //       })

  //       context('> but amount is zero', () => {
  //         it('it should revert', async () => {
  //         })
  //       })
  //     })
  //     context('> but collateral is not whitelisted', () => {
  //       it('it should revert', async () => {

  //       })
  //     })

  //   })
  //   context('> sender does not have CREATE_SELL_ORDER_ROLE', () => {
  //     it('it should revert', async () => {
  //     })
  //   })
  // })

  // context('> #claimBuyOrder', () => {
  //   it('it should return claimed buy order', async () => {
  //     const receipt1 = await curve.createBuyOrder(authorized, token1.address, 10, { from: authorized })
  //     // const receipt2 = await curve.createBuyOrder(authorized, token1.address, 10, { from: authorized })

  //     // const batchId = receipt1.logs[0].args.batchId

  //     const cleared1 = await curve.clearBatches()

  //     // throw new Error()

  //     assertEvent(receipt1, 'NewBuyOrder')
  //     // tons of others assert stuff here
  //   })
  // })
})

async function getBatch(curve, token, batchNumber) {
  let [
    init,
    buysCleared,
    sellsCleared,
    cleared,
    poolBalance,
    totalSupply,
    totalBuySpend,
    totalBuyReturn,
    totalSellSpend,
    totalSellReturn,
  ] = await curve.getBatch(token, batchNumber)
  return {
    init,
    buysCleared,
    sellsCleared,
    cleared,
    poolBalance,
    totalSupply,
    totalBuySpend,
    totalBuyReturn,
    totalSellSpend,
    totalSellReturn,
  }
}

async function printBatch(curve, batchNumber) {
  const tokens = await curve.collateralTokensLength()
  await _printBatch(curve, batchNumber, tokens.toNumber())
}

async function _printBatch(curve, batchNumber, len, key = 0) {
  // const PPM = 1000000
  if (key === len) return
  const tokenAddress = await curve.collateralTokens(key)
  let { init, buysCleared, sellsCleared, cleared, poolBalance, totalSupply, totalBuySpend, totalBuyReturn, totalSellSpend, totalSellReturn } = await getBatch(
    curve,
    tokenAddress,
    batchNumber
  )
  if (totalBuySpend.gt(0) || totalSellSpend.gt(0)) {
    console.log({
      tokenAddress,
      init,
      buysCleared,
      sellsCleared,
      cleared,
      poolBalance: poolBalance.toString(10),
      totalSupply: totalSupply.toString(10),
      totalBuySpend: totalBuySpend.toString(10),
      totalBuyReturn: totalBuyReturn.toString(10),
      totalSellSpend: totalSellSpend.toString(10),
      totalSellReturn: totalSellReturn.toString(10),
    })
  }
  // let staticPrice = await curve.getPricePPM(tokenAddress, totalSupply, poolBalance)
  // console.log({ staticPrice: staticPrice.toNumber() })
  // let resultOfSell = totalSellSpend.mul(staticPrice).div(PPM)
  // console.log({ resultOfSell: resultOfSell.toString(10) })
  // let resultOfBuy = totalBuySpend.mul(PPM).div(staticPrice)
  // console.log({ resultOfBuy: resultOfBuy.toString(10) })
  // let remainingBuy = totalBuySpend.sub(resultOfSell)
  // console.log({ remainingBuy: remainingBuy.toString(10) })

  await _printBatch(curve, batchNumber, len, key + 1)
}
>>>>>>> 3d23c8fe

function increaseBlocks(blocks) {
  return new Promise((resolve, reject) => {
    increaseBlock().then(() => {
      blocks -= 1
      if (blocks === 0) {
        resolve()
      } else {
        increaseBlocks(blocks).then(resolve)
      }
    })
  })
}

function stopMining() {
  return new Promise((resolve, reject) => {
    web3.currentProvider.sendAsync(
      {
        jsonrpc: '2.0',
        method: 'miner_stop',
        id: 12346,
      },
      (err, result) => {
        if (err) reject(err)
        resolve(result)
      }
    )
  })
}

function startMining() {
  return new Promise((resolve, reject) => {
    web3.currentProvider.sendAsync(
      {
        jsonrpc: '2.0',
        method: 'miner_start',
        id: 12347,
      },
      (err, result) => {
        if (err) reject(err)
        resolve(result)
      }
    )
  })
}

function increaseBlock() {
  return new Promise((resolve, reject) => {
    web3.currentProvider.sendAsync(
      {
        jsonrpc: '2.0',
        method: 'evm_mine',
        id: 12345,
      },
      (err, result) => {
        if (err) reject(err)
        resolve(result)
      }
    )
  })
}<|MERGE_RESOLUTION|>--- conflicted
+++ resolved
@@ -214,24 +214,6 @@
     context('> sender has CREATE_BUY_ORDER_ROLE', () => {
       context('> and collateral is whitelisted', () => {
         context('> and value is not zero', () => {
-<<<<<<< HEAD
-          it('it should create buy order', async () => {
-            const receipt = await curve.createBuyOrder(authorized, token1.address, 10, { from: authorized })
-            assertEvent(receipt, 'NewBuyOrder')
-
-            let NewBuyOrder = receipt.logs.find(l => l.event === 'NewBuyOrder')
-            let batchNumber = NewBuyOrder ? NewBuyOrder.args.batchId.toNumber() : new Error('No Buy Order')
-
-            await increaseBlocks(BLOCKS_IN_BATCH)
-
-            if (DEBUG) await printBatch(batchNumber)
-
-            const _receipt = await curve.createBuyOrder(authorized, token1.address, 10, { from: authorized })
-            assertEvent(_receipt, 'NewBuyOrder')
-
-            const claim = await curve.claimBuy(authorized, token1.address, batchNumber)
-            assertEvent(claim, 'ReturnBuy')
-=======
           context('> and begins by creating an order', () => {
             let firstBatch, secondBatch, balance1, balance2
 
@@ -241,7 +223,7 @@
               assertEvent(receipt1, 'NewBuyOrder')
               NewBuyOrder = receipt1.logs.find(l => l.event === 'NewBuyOrder')
               firstBatch = NewBuyOrder ? NewBuyOrder.args.batchId.toNumber() : new Error('No Buy Order')
-              // await printBatch(curve, firstBatch)
+              // await printBatch(firstBatch)
             })
 
             it('it should progress til next batch and clear first batch with new buy order, then progress and clear with clearBatches', async () => {
@@ -252,13 +234,13 @@
               NewBuyOrder = receipt2.logs.find(l => l.event === 'NewBuyOrder')
               secondBatch = NewBuyOrder ? NewBuyOrder.args.batchId.toNumber() : new Error('No Buy Order')
 
-              const { cleared } = await getBatch(curve, token1.address, firstBatch)
+              const { cleared } = await getBatch(token1.address, firstBatch)
               assert(cleared, `Batch ${firstBatch} didn't clear`)
 
               await increaseBlocks(BLOCKS_IN_BATCH)
               await curve.clearBatches()
 
-              const { cleared2 } = await getBatch(curve, token1.address, secondBatch)
+              const { cleared2 } = await getBatch(token1.address, secondBatch)
               assert(cleared2, `Batch ${secondBatch} didn't clear`)
             })
 
@@ -267,7 +249,7 @@
 
               await curve.clearBatches()
 
-              let { cleared } = await getBatch(curve, token1.address, firstBatch)
+              let { cleared } = await getBatch(token1.address, firstBatch)
               assert(cleared, `Batch ${firstBatch} didn't clear`)
             })
 
@@ -286,7 +268,6 @@
               balance2 = await token.balanceOf(authorized)
               assert(balance2.gt(balance1), `balance2 (${balance2.toString(10)}) is not greater than balance1 (${balance1.toString(10)})`)
             })
->>>>>>> 3d23c8fe
           })
         })
         context('> but value is zero', () => {
@@ -332,7 +313,7 @@
               assertEvent(receipt2, 'NewSellOrder')
               NewSellOrder = receipt2.logs.find(l => l.event === 'NewSellOrder')
               firstBatch = NewSellOrder ? NewSellOrder.args.batchId.toNumber() : new Error('No Sell Order')
-              // await printBatch(curve, firstBatch)
+              // await printBatch(firstBatch)
             })
 
             it('it should progress til next batch and clear first batch with new sell order, then progress and clear with clearBatches', async () => {
@@ -341,18 +322,18 @@
               // assertEvent(receipt2, 'NewBuyOrder')
               // NewBuyOrder = receipt2.logs.find(l => l.event === 'NewBuyOrder')
               // secondBatch = NewBuyOrder ? NewBuyOrder.args.batchId.toNumber() : new Error('No Buy Order')
-              // const { cleared } = await getBatch(curve, token1.address, firstBatch)
+              // const { cleared } = await getBatch(token1.address, firstBatch)
               // assert(cleared, `Batch ${firstBatch} didn't clear`)
               // await increaseBlocks(BLOCKS_IN_BATCH)
               // await curve.clearBatches()
-              // const { cleared2 } = await getBatch(curve, token1.address, secondBatch)
+              // const { cleared2 } = await getBatch(token1.address, secondBatch)
               // assert(cleared2, `Batch ${secondBatch} didn't clear`)
             })
 
             it('it should progress til next batch and clear first batch with clearBatches', async () => {
               // await increaseBlocks(BLOCKS_IN_BATCH)
               // await curve.clearBatches()
-              // let { cleared } = await getBatch(curve, token1.address, firstBatch)
+              // let { cleared } = await getBatch(token1.address, firstBatch)
               // assert(cleared, `Batch ${firstBatch} didn't clear`)
             })
 
@@ -392,7 +373,6 @@
     })
   })
 
-<<<<<<< HEAD
   context('> #createSellOrder', () => {
     context('> sender has CREATE_SELL_ORDER_ROLE', () => {
       context('> and collateral is whitelisted', () => {
@@ -554,129 +534,34 @@
 
     await _printBatch(batchNumber, len, key + 1)
   }
-})
-=======
-  // context('> #createSellOrder', () => {
-  //   context('> sender has CREATE_SELL_ORDER_ROLE', () => {
-  //     context('> and collateral is whitelisted', () => {
-  //       context('> and amount is not zero', () => {
-  //         context('> and sender has sufficient funds', () => {
-  //           it('it should create sell order', async () => {
-
-  //             // assertEvent(receipt, 'NewSellOrder')
-  //             // tons of others assert stuff here
-  //           })
-  //         })
-
-  //         context('> but sender does not have sufficient funds', () => {
-  //           it('it should revert', async () => {
-  //           })
-  //         })
-  //       })
-
-  //       context('> but amount is zero', () => {
-  //         it('it should revert', async () => {
-  //         })
-  //       })
-  //     })
-  //     context('> but collateral is not whitelisted', () => {
-  //       it('it should revert', async () => {
-
-  //       })
-  //     })
-
-  //   })
-  //   context('> sender does not have CREATE_SELL_ORDER_ROLE', () => {
-  //     it('it should revert', async () => {
-  //     })
-  //   })
-  // })
-
-  // context('> #claimBuyOrder', () => {
-  //   it('it should return claimed buy order', async () => {
-  //     const receipt1 = await curve.createBuyOrder(authorized, token1.address, 10, { from: authorized })
-  //     // const receipt2 = await curve.createBuyOrder(authorized, token1.address, 10, { from: authorized })
-
-  //     // const batchId = receipt1.logs[0].args.batchId
-
-  //     const cleared1 = await curve.clearBatches()
-
-  //     // throw new Error()
-
-  //     assertEvent(receipt1, 'NewBuyOrder')
-  //     // tons of others assert stuff here
-  //   })
-  // })
-})
-
-async function getBatch(curve, token, batchNumber) {
-  let [
-    init,
-    buysCleared,
-    sellsCleared,
-    cleared,
-    poolBalance,
-    totalSupply,
-    totalBuySpend,
-    totalBuyReturn,
-    totalSellSpend,
-    totalSellReturn,
-  ] = await curve.getBatch(token, batchNumber)
-  return {
-    init,
-    buysCleared,
-    sellsCleared,
-    cleared,
-    poolBalance,
-    totalSupply,
-    totalBuySpend,
-    totalBuyReturn,
-    totalSellSpend,
-    totalSellReturn,
-  }
-}
-
-async function printBatch(curve, batchNumber) {
-  const tokens = await curve.collateralTokensLength()
-  await _printBatch(curve, batchNumber, tokens.toNumber())
-}
-
-async function _printBatch(curve, batchNumber, len, key = 0) {
-  // const PPM = 1000000
-  if (key === len) return
-  const tokenAddress = await curve.collateralTokens(key)
-  let { init, buysCleared, sellsCleared, cleared, poolBalance, totalSupply, totalBuySpend, totalBuyReturn, totalSellSpend, totalSellReturn } = await getBatch(
-    curve,
-    tokenAddress,
-    batchNumber
-  )
-  if (totalBuySpend.gt(0) || totalSellSpend.gt(0)) {
-    console.log({
-      tokenAddress,
+
+  async function getBatch(token, batchNumber) {
+    let [
       init,
       buysCleared,
       sellsCleared,
       cleared,
-      poolBalance: poolBalance.toString(10),
-      totalSupply: totalSupply.toString(10),
-      totalBuySpend: totalBuySpend.toString(10),
-      totalBuyReturn: totalBuyReturn.toString(10),
-      totalSellSpend: totalSellSpend.toString(10),
-      totalSellReturn: totalSellReturn.toString(10),
-    })
-  }
-  // let staticPrice = await curve.getPricePPM(tokenAddress, totalSupply, poolBalance)
-  // console.log({ staticPrice: staticPrice.toNumber() })
-  // let resultOfSell = totalSellSpend.mul(staticPrice).div(PPM)
-  // console.log({ resultOfSell: resultOfSell.toString(10) })
-  // let resultOfBuy = totalBuySpend.mul(PPM).div(staticPrice)
-  // console.log({ resultOfBuy: resultOfBuy.toString(10) })
-  // let remainingBuy = totalBuySpend.sub(resultOfSell)
-  // console.log({ remainingBuy: remainingBuy.toString(10) })
-
-  await _printBatch(curve, batchNumber, len, key + 1)
-}
->>>>>>> 3d23c8fe
+      poolBalance,
+      totalSupply,
+      totalBuySpend,
+      totalBuyReturn,
+      totalSellSpend,
+      totalSellReturn,
+    ] = await curve.getBatch(token, batchNumber)
+    return {
+      init,
+      buysCleared,
+      sellsCleared,
+      cleared,
+      poolBalance,
+      totalSupply,
+      totalBuySpend,
+      totalBuyReturn,
+      totalSellSpend,
+      totalSellReturn,
+    }
+  }
+})
 
 function increaseBlocks(blocks) {
   return new Promise((resolve, reject) => {
