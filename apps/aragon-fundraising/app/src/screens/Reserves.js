--- conflicted
+++ resolved
@@ -198,24 +198,14 @@
           <div css="margin-right: 4rem;">
             <div css="display: flex; flex-direction: column; margin-bottom: 1.5rem;">
               {NotificationLabel('Monthly allocation', hoverTextNotifications[0])}
-<<<<<<< HEAD
-              <Text as="p" style={{ paddingRight: '12px' }}>
+              <Text as="p" css="padding-right: 1.5rem; font-weight: bold;">
                 {adjustedAllocation} DAI / month
-=======
-              <Text as="p" css="padding-right: 1.5rem; font-weight: bold;">
-                {round(toMonthlyAllocation(allocation, decimals))} DAI / month
->>>>>>> 2e76d33e
               </Text>
             </div>
             <div css="display: flex; flex-direction: column; margin-bottom: 1.5rem;">
               {NotificationLabel('Floor', hoverTextNotifications[2])}
-<<<<<<< HEAD
-              <Text as="p" style={{ paddingRight: '12px' }}>
+              <Text as="p" css="padding-right: 1.5rem; font-weight: bold;">
                 {adjustedFloor} DAI
-=======
-              <Text as="p" css="padding-right: 1.5rem; font-weight: bold;">
-                {round(fromDecimals(floor, decimals))} DAI
->>>>>>> 2e76d33e
               </Text>
             </div>
             <Button css={buttonStyle} onClick={() => setOpened(true)}>
@@ -259,14 +249,6 @@
         <div css="margin: 0 -30px 24px; border: 1px solid #DFE3E8;" />
         <form onSubmit={handleSubmit}>
           <Wrapper>
-<<<<<<< HEAD
-            <Text as="p">You can increase the tap by {maximumTapIncreasePct * 100}%.</Text>
-            <Text as="p">Current monthly allocation: {adjustedAllocation} DAI</Text>
-            <Text as="p">Current floor: {adjustedFloor} DAI</Text>
-          </Wrapper>
-          <Wrapper>
-=======
->>>>>>> 2e76d33e
             <label>
               <StyledTextBlock>Tap (DAI)</StyledTextBlock>
             </label>
