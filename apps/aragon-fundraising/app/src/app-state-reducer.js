import { Order } from './constants'
import { ETHER_TOKEN_VERIFIED_BY_SYMBOL } from './lib/verified-tokens'
import testTokens from '@aragon/templates-tokens'
import BN from 'bn.js'
/**
 * Checks whether we have enough data to start the fundraising app
 * @param {Object} state - the background script state
 * @returns {boolean} true if ready, false otherwise
 */
// TODO: check if we can start the app with no collateral token and no tap
const ready = state => {
  const synced = state !== null && !state.isSyncing
  const hasCollateralTokens = state !== null && state.collateralTokens.size > 0
  const hasTaps = state !== null && state.taps.size > 0
  return synced && hasCollateralTokens && hasTaps
}

/**
 * DAI and ANT are the only collaterals accepted to start the app on rinkeby or mainnet
 * @param {Map} collateralTokens - collaterals found in the app
 * @param {Object} network - id and type of the network
 * @returns {boolean} true if network is rinkeby or mainnet and collaterals are the good ones, true no matter what on any other networks
 */
const checkCollaterals = (collateralTokens, network) => {
  // only check for mainnet and rinkeby
  if (network.type === 'main' || network.type === 'rinkeby') {
    const realDaiAddress = network.type === 'main' ? ETHER_TOKEN_VERIFIED_BY_SYMBOL.get('DAI').toLowerCase() : testTokens.rinkeby.tokens[9]
    const realAntAddress = network.type === 'main' ? ETHER_TOKEN_VERIFIED_BY_SYMBOL.get('ANT').toLowerCase() : testTokens.rinkeby.tokens[0]
    // get DAI and ANT addresses from the fundraising app
    const collaterals = Array.from(collateralTokens).map(([address, { symbol }]) => ({ address, symbol }))
    const daiAddress = collaterals.find(c => c.symbol === 'DAI')
    const antAddress = collaterals.find(c => c.symbol === 'ANT')
    // check they are the same
    const sameDai = daiAddress && daiAddress.toLowerCase() === realDaiAddress
    const sameAnt = antAddress && antAddress.toLowerCase() === realAntAddress
    return sameDai && sameAnt
  } else return true
}

/**
 * Augments the order with its price of the order according to the `UpdatePricing` occuring during the batch.
 * And adds some info about the collateral token (symbol)
 * @param {Array} order - an order coming from the state.orders
 * @param {Array} batches - the list of batches, from state.batches
 * @param {Map} collateralTokens - the map of exisiting collateralTokens
 * @returns {Object} the order augmented with its state
 */
const withPriceAndCollateral = (order, batches, collateralTokens) => {
  const { address, amount, collateral, timestamp, type, transactionHash, batchId } = order
  const symbol = collateralTokens.get(collateral).symbol
  const augmentedOrder = {
    transactionHash,
    address,
    amount,
    timestamp,
    type,
    symbol,
    collateral,
    batchId,
  }
  // handle price and tokens
  const batch = batches.find(b => b.id === batchId && b.collateral === collateral)
  if (batch) {
    if (type === Order.Type.BUY) {
      // TODO: check calculations
      // to avoid missing buyPrice = O
      augmentedOrder.price = typeof batch.buyPrice !== 'undefined' ? batch.buyPrice : batch.startPrice
      augmentedOrder.tokens = (amount / augmentedOrder.price).toString()
    } else {
      // to avoid missing sellPrice = O
      augmentedOrder.price = typeof batch.sellPrice !== 'undefined' ? batch.sellPrice : batch.startPrice
      augmentedOrder.tokens = (amount * augmentedOrder.price).toString()
    }
  }
  // pending by default, state is computed on the frontend
  return { ...augmentedOrder, state: Order.State.PENDING }
}

/**
 * Reduces the backgorund script state to an intelligible one for the frontend
 * @param {Object} state - the background script state
 * @returns {Object} a reduced state, easier to interact with on the frontend
 */
const appStateReducer = state => {
  // don't reduce not yet populated state
  const isReady = ready(state)
  if (isReady) {
    // compute some data to handle it easier on the frontend
    const {
      // common
      connectedAccount,
      beneficiary,
      bondedToken,
      addresses,
      currentBatch,
      batches,
      network,
      // reserve
      ppm,
      taps,
      collateralTokens,
      maximumTapIncreasePct,
      // orders
      orders,
      returns,
    } = state
    const daiAddress = Array.from(collateralTokens).find(t => t[1].symbol === 'DAI')[0]
    const tap = taps.get(daiAddress)
    const tapBn = {
      ...tap,
      allocation: new BN(tap.allocation),
      floor: new BN(tap.floor),
    }

    const computedBondedToken = {
      ...bondedToken,
      decimals: Number(bondedToken.decimals),
      computedSupply: Array.from(collateralTokens).map(([address, { symbol, virtualSupply }]) => {
        return {
          address,
          symbol,
          value: new BN(bondedToken.totalSupply).add(new BN(bondedToken.tokensToBeMinted).add(new BN(virtualSupply))),
        }
      }),
    }

    const computedCollateralTokens = Array.from(collateralTokens).map(([address, data]) => ({
      address,
      ...data,
      decimals: Number(data.decimals),
      ratio: parseInt(data.reserveRatio, 10) / parseInt(ppm, 10),
      computedFactor: new BN(data.collateralToBeClaimed).add(new BN(data.virtualBalance)),
    }))

    const collateralsAreOk = checkCollaterals(collateralTokens, network)
    // common data
    const common = {
      connectedAccount,
      beneficiary,
      bondedToken: computedBondedToken,
      addresses,
      currentBatch,
      daiAddress,
<<<<<<< HEAD
      collateralTokens: Array.from(collateralTokens).map(([address, data], i) => ({
        address,
        ...data,
        decimals: Number(data.decimals),
        slippage: Number(data.slippage) / Math.pow(10, 16),
        ratio: parseInt(data.reserveRatio, 10) / parseInt(ppm, 10),
      })),
=======
      collateralTokens: computedCollateralTokens,
>>>>>>> 17820263
      collateralsAreOk,
      ppm,
    }
    // overview tab data
    const overview = {
      // startPrice: batches.find(b => b.id === currentBatch).startPrice,
      batches,
      reserve: collateralTokens.get(daiAddress).balance,
      tap: tapBn,
    }
    // orders tab data
    const ordersView = orders ? orders.map(o => withPriceAndCollateral(o, batches, collateralTokens)).reverse() : []
    // reserve tab data
    const reserve = {
      tap: tapBn,
      maximumTapIncreasePct,
    }
    // reduced state
    return {
      isReady,
      common,
      overview,
      ordersView,
      reserve,
      returns,
    }
  } else {
    return {
      ...state,
      isReady,
    }
  }
}

export default appStateReducer<|MERGE_RESOLUTION|>--- conflicted
+++ resolved
@@ -141,17 +141,7 @@
       addresses,
       currentBatch,
       daiAddress,
-<<<<<<< HEAD
-      collateralTokens: Array.from(collateralTokens).map(([address, data], i) => ({
-        address,
-        ...data,
-        decimals: Number(data.decimals),
-        slippage: Number(data.slippage) / Math.pow(10, 16),
-        ratio: parseInt(data.reserveRatio, 10) / parseInt(ppm, 10),
-      })),
-=======
       collateralTokens: computedCollateralTokens,
->>>>>>> 17820263
       collateralsAreOk,
       ppm,
     }
