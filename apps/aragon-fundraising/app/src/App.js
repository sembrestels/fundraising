import React, { Fragment, useState, useEffect } from 'react'
import { useApi, useAppState } from '@aragon/api-react'
import { Layout, Tabs, Button, Main, SidePanel, SyncIndicator, Info, Text } from '@aragon/ui'
import BN from 'bn.js'
import { useInterval } from './utils/use-interval'
import AppHeader from './components/AppHeader/AppHeader'
import NewOrder from './components/NewOrder'
import PresaleSidePanel from './components/PresaleSidePanel'
import Reserves from './screens/Reserves'
import Orders from './screens/Orders'
import MyOrders from './screens/MyOrders'
import Overview from './screens/Overview'
import PresaleView from './screens/Presale'
import { AppLogicProvider } from './app-logic'
import { Order } from './constants'
import CollateralError from './screens/CollateralError'
import marketMaker from './abi/BatchedBancorMarketMaker.json'

const isPresale = false

const Presale = () => {
  const [orderPanel, setOrderPanel] = useState(false)

  return (
    <div css="min-width: 320px">
      <Main assetsUrl="./">
        <Fragment>
          <Layout>
            <AppHeader
              heading="Fundraising Presale"
              action1={
                <Button mode="strong" label="Buy Presale Tokens" onClick={() => setOrderPanel(true)}>
                  Buy Presale Tokens
                </Button>
              }
            />
            <PresaleView />
          </Layout>
          <PresaleSidePanel price={300.0} opened={orderPanel} onClose={() => setOrderPanel(false)} />
        </Fragment>
      </Main>
    </div>
  )
}

const tabs = ['Overview', 'Orders', 'My Orders', 'Reserve Settings']

/**
 * Finds whether an order is cleared or not
 * @param {Array} order - an order coming from the state.orders
 * @param {Number} currentBatchId - id of the current batch
 * @returns {boolean} true if order is cleared, false otherwise
 */
const isCleared = ({ batchId }, currentBatchId) => {
  return batchId < currentBatchId
}

/**
 * Finds whether an order is returned (aka. claimed) or not
 * @param {Array} order - an order coming from the state.orders
 * @param {Array} returns - the list of return buy and return sell, from state.returns
 * @returns {boolean} true if order is returned, false otherwise
 */
const isReturned = ({ address, collateral, batchId, type }, returns) => {
  return returns && returns.some(r => r.address === address && r.batchId === batchId && r.collateral === collateral && r.type === type)
}

const augmentOrder = (order, returns, currentBatchId) => {
  // handle order state (a returned order means it's already cleared)
  if (isReturned(order, returns)) return { ...order, state: Order.State.RETURNED }
  else if (isCleared(order, currentBatchId)) return { ...order, state: Order.State.OVER }
  else return { ...order, state: Order.State.PENDING }
}

const App = () => {
  const { isReady, common, overview, ordersView, reserve, returns } = useAppState()

  const [orderPanel, setOrderPanel] = useState(false)
  const [tabIndex, setTabindex] = useState(0)

  const api = useApi()

  const [polledReserveBalance, setPolledReserveBalance] = useState(null)
  const [polledDaiBalance, setPolledDaiBalance] = useState(null)
  const [polledAntBalance, setPolledAntBalance] = useState(null)
  const [polledBatchId, setPolledBatchId] = useState(null)
  const [polledPrice, setPolledPrice] = useState(0)
  const [augmentedOrders, setAugmentedOrders] = useState(ordersView)

  // polls the bonded token total supply, batchId, price
  useInterval(async () => {
    if (isReady) {
      const marketMakerContract = api.external(common.addresses.marketMaker, marketMaker)
      // TODO: handle externals instanciation in the app state reducer
      // balances
      const daiToken = common.collateralTokens.find(t => t.symbol === 'DAI')
      const daiPromise = api.call('balanceOf', common.addresses.pool, daiToken.address).toPromise()
      const antToken = common.collateralTokens.find(t => t.symbol === 'ANT')
      const antPromise = api.call('balanceOf', common.addresses.pool, antToken.address).toPromise()
      const [daiBalance, antBalance] = await Promise.all([daiPromise, antPromise])
      const { value } = common.bondedToken.computedSupply.find(s => s.symbol === 'DAI')
      setPolledReserveBalance(new BN(daiBalance))
      setPolledDaiBalance(new BN(daiBalance).add(daiToken.computedFactor))
      setPolledAntBalance(new BN(antBalance).add(antToken.computedFactor))
<<<<<<< HEAD
      console.log(value.toString())
      console.log('POLLED RESERVE BALANCE')
      console.log(polledReserveBalance.toString())
=======
>>>>>>> 901fb40b
      // const price = await marketMakerContract.getStaticPrice(value.toString(), polledDaiBalance.toString(), daiToken.reserveRatio).toPromise()
      const price =
        new BN(common.ppm.toString())
          .mul(polledDaiBalance.mul(new BN('100')))
          .div(value.mul(new BN(daiToken.reserveRatio)))
          .toNumber() / 100
      setPolledPrice(price)
      // batchId
      const batchId = await marketMakerContract.getCurrentBatchId().toPromise()
      setPolledBatchId(batchId)
    }
  }, 3000)

  // update orders state when polledBatchId, ordersView or returns is changing
  useEffect(() => {
    if (polledBatchId && ordersView) setAugmentedOrders(ordersView.map(o => augmentOrder(o, returns, polledBatchId)))
    else setAugmentedOrders(ordersView)
  }, [polledBatchId, ordersView, returns])

  const handlePlaceOrder = async (collateralTokenAddress, amount, isBuyOrder) => {
    const intent = { token: { address: collateralTokenAddress, value: amount, spender: common.addresses.marketMaker } }
    // TODO: add error handling on failed tx, check token balances
    if (isBuyOrder) {
      console.log(`its a buy order where token: ${collateralTokenAddress}, amount: ${amount}`)
      api
        .openBuyOrder(collateralTokenAddress, amount, intent)
        .toPromise()
        .catch(console.error)
    } else {
      console.log(`its a sell order where token: ${collateralTokenAddress}, amount: ${amount}`)
      api
        .openSellOrder(collateralTokenAddress, amount)
        .toPromise()
        .catch(console.error)
    }
    setOrderPanel(false)
  }

  const handleClaim = (batchId, collateralTokenAddress, isBuyOrder) => {
    // TODO: add error handling on failed tx, check token balances
    if (isBuyOrder) {
      console.log(`its a buy claim where token: ${collateralTokenAddress}, batchId: ${batchId}`)
      api
        .claimBuyOrder(batchId, collateralTokenAddress)
        .toPromise()
        .catch(console.error)
    } else {
      console.log(`its a sell claim where token: ${collateralTokenAddress}, batchId: ${batchId}`)
      api
        .claimSellOrder(batchId, collateralTokenAddress)
        .toPromise()
        .catch(console.error)
    }
  }

  const handleTappedTokenUpdate = (tapAmount, floor) => {
    console.log(tapAmount)
    console.log(floor)
    console.log(common.daiAddress)
    api
      .updateTokenTap(common.daiAddress, tapAmount, floor)
      .toPromise()
      .catch(console.error)
  }

  const handleWithdraw = () => {
    api
      .withdraw(common.daiAddress)
      .toPromise()
      .catch(console.error)
  }

  return (
    <div css="min-width: 320px">
      <Main assetsUrl="./">
        <SyncIndicator visible={!isReady} />
        {isReady && common.collateralsAreOk && (
          <Fragment>
            <Layout>
              <Info mode="warning" css="margin-top: 1.5rem;">
                <Text>
                  This demo of Aragon Fundraising is still in the experimental phase. It's a peek into the capabilities of the final version and we are looking
                  forward to your feedback.
                </Text>
                <Text css="display: block;">
                  You might need some Rinkeby DAI or ANT which you can get by visiting the following site:{' '}
                  <a href="https://faucet.aragon.black/">https://faucet.aragon.black/</a>
                </Text>
                <Text css="display: block;">Expect daily frontend updates and future smart contract updates.</Text>
              </Info>
              <AppHeader
                heading="Fundraising"
                action1={
                  <Button mode="strong" label="Withdraw" onClick={() => handleWithdraw()}>
                    Withdraw
                  </Button>
                }
                action2={
                  <Button mode="strong" label="New Order" css="margin-left: 20px;" onClick={() => setOrderPanel(true)}>
                    New Order
                  </Button>
                }
              />
              <Tabs selected={tabIndex} onChange={setTabindex} items={tabs} />
              {tabIndex === 0 && (
                <Overview
                  overview={overview}
                  price={polledPrice}
                  orders={ordersView}
                  bondedToken={common.bondedToken}
                  currentBatch={common.currentBatch}
                  collateralTokens={common.collateralTokens}
                  polledData={{ polledDaiBalance, polledBatchId, polledReserveBalance }}
                />
              )}
              {tabIndex === 1 && <Orders orders={augmentedOrders} collateralTokens={common.collateralTokens} bondedToken={common.bondedToken} />}
              {tabIndex === 2 && (
                <MyOrders
                  orders={augmentedOrders}
                  collateralTokens={common.collateralTokens}
                  bondedToken={common.bondedToken}
                  account={common.connectedAccount}
                  onClaim={handleClaim}
                />
              )}
              {tabIndex === 3 && (
                <Reserves
                  bondedToken={common.bondedToken}
                  reserve={{ ...reserve, collateralTokens: common.collateralTokens }}
                  polledData={{}}
                  updateTappedToken={handleTappedTokenUpdate}
                />
              )}
            </Layout>
            <SidePanel opened={orderPanel} onClose={() => setOrderPanel(false)} title="New Order">
              <NewOrder
                opened={orderPanel}
                collaterals={common.collateralTokens}
                bondedToken={common.bondedToken}
                polledData={{ polledDaiBalance, polledAntBalance }}
                onOrder={handlePlaceOrder}
              />
            </SidePanel>
          </Fragment>
        )}
        {isReady && !common.collateralsAreOk && <CollateralError />}
      </Main>
    </div>
  )
}

export default () => <AppLogicProvider>{isPresale ? <Presale /> : <App />}</AppLogicProvider><|MERGE_RESOLUTION|>--- conflicted
+++ resolved
@@ -102,12 +102,7 @@
       setPolledReserveBalance(new BN(daiBalance))
       setPolledDaiBalance(new BN(daiBalance).add(daiToken.computedFactor))
       setPolledAntBalance(new BN(antBalance).add(antToken.computedFactor))
-<<<<<<< HEAD
-      console.log(value.toString())
-      console.log('POLLED RESERVE BALANCE')
-      console.log(polledReserveBalance.toString())
-=======
->>>>>>> 901fb40b
+
       // const price = await marketMakerContract.getStaticPrice(value.toString(), polledDaiBalance.toString(), daiToken.reserveRatio).toPromise()
       const price =
         new BN(common.ppm.toString())
